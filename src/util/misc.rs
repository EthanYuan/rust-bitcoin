--- conflicted
+++ resolved
@@ -349,9 +349,6 @@
             Err(MessageSignatureError::UnsupportedAddressType(AddressType::P2sh))
         );
     }
-<<<<<<< HEAD
-}
-=======
 
     #[test]
     #[cfg(all(feature = "secp-recovery", feature = "base64"))]
@@ -376,5 +373,4 @@
         let p2pkh = ::Address::p2pkh(&pubkey, ::Network::Bitcoin);
         assert_eq!(signature.is_signed_by_address(&secp, &p2pkh, msg_hash), Ok(false));
     }
-}
->>>>>>> e391ce99
+}